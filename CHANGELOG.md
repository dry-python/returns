# Version history

We follow Semantic Versions since the `1.0.0` release.
Versions before `1.0.0` are `0Ver`-based:
incremental in minor, bugfixes only are patches.
See [0Ver](https://0ver.org/).


## 0.16.0 WIP

### Misc

- Makes `_Nothing` a singleton
- Fixes typos in documentation
<<<<<<< HEAD
- Fixes that `assert_trace` was not catching containers from `@safe`-wrapped functions

=======
- Refactor `flow` function
>>>>>>> 82dbf5d2

## 0.15.0 aka The initial HKT release

### Features

- Adds Higher Kinded Types partial support

- **Breaking**: drops `python3.6` support
- **Breaking**: makes our `mypy` plugin not optional, but required!
- **Breaking**: changes all `RequiresContext`-based type arguments order,
  previously we used to specify `_EnvType` as the first type argument,
  now it is the last one. This is done to respect new HKT rules
- **Breaking**: renames `.rescue` to `.lash`
- **Breaking**: removes all old interfaces from `primitives/interfaces.py`,
  use new typeclasses instead
- **Breaking**: ``Maybe`` is fully reworked to be lawful
- **Breaking**: removes `value_or` pointfree method,
  because it is impossible to express with HKT
- **Breaking**: removes `.value_or`, `.unwrap`, and `.failure` methods
  from `FutureResult` and `RequiresContext`-based types,
  because we do require these methods to raise an exception on failure,
  but these methods were lazy and did not raise the required exception
- **Breaking**: changes how `is_successful` is typed:
  now we allow any `Unwrappable` interface instances there,
  including custom ones
- **Breaking**: changes `UnwrapFailedError` constructor,
  now it does accept an `Unwrappable` instance instead of a `BaseContainer`
- **Breaking**: removes `.fix` method from all containers,
  also removes `fix` pointfree function
- **Breaking**: Removes `coalesce` function,
  because it is impossible to properly type it
- **Breaking**: Removes all `Context*` based types with `.ask()` method,
  use new `.ask()` methods on the `Reader`-based containers
- **Breaking**: Now `Future` and `FutureResult` can be awaited multiple times
- **Breaking**: Removes `.unify()` method from several containers,
  use `unify()` pointfree function instead
- **Breaking**: Removes ``.from_iterable`` method from all containers,
  instead adds better `iterables` support,
  we now have `returns.iterables` module with `Fold` helper
- **Breaking**: Renames property `empty` to `no_args` of
  all `RequiresContext`-based classes

- Adds new public interfaces: see `returns.interfaces`
- Adds `methods` package with several helpful things inside

- Adds `FutureSuccess` and `FutureFailure` unit functions
  to be similar to `Result` and `IOResult`
- Adds `.swap` method to `Result`, `IOResult`, `FutureResult`,
  and other result based containers
- Adds `.modify_env` method to all `RequiresContext*` types
- Adds `.rescue` to `Maybe`
- Adds `.equals` methods to types that can be compared directly:
  `Result`, `Maybe`, `IO`, `IOResult`
- Adds missing `from_requires_context_future_result` to `RequiresContext`
- Adds `.from_optional` and `.bind_optional` to `Maybe` container
- Adds `__slots__` to `UnwrapFailedError` with `halted_container`
- Changes `flatten` to work with `KindN` and any possible container
- Adds a helper to test traces to our `pytest` plugin
- Adds `cond` function to `pointfree` and `methods` packages
- Adds `compose_result` HKT method and pointfree function
- Adds `unify` HKT pointfree function
- Adds `bimap` pointfree function
- Adds `unwrap_or_failure` function to `methods` package

- Adds `collect_trace` helper function for better development experience
- Adds `hypothesis` integration and pre-defined "monad laws as values"

- Adds `assert_equal` method to our `pytest` plugin

### Bugfixes

- **Breaking**: fixes serious typing issue and changes how `flow` works
- **Breaking**: fixes serious typing issue and changes how `pipe` works,
  now it has a hard limit of 20 parameters
- Fixes that `RequiresContextFutureResult` was not supported by `pytest` plugin
- Fixes incorrect `partial` behaviour in an edge case, #618
- Fixes that `.apply` method of `IOResult` was working incorrectly,
  it was returning `IOFailure(2)`
  as a result of  `IOFailure(1).apply(IOFailure(2))`
- Fixes bug that `safe(tap(...))` was revealing invalid types sometimes

### Misc

- Adds a lot of new typetests
- Checks that now all math laws are checked for all types
- Changes docs structure, adds new `Interfaces`, `HKT`, and `Methods` pages
- Changed `__str__` method in `BaseContainer` class to `__repr__` method
- Adds `Quickstart` guide


## 0.14.0

### Features

- **Breaking**: renames mypy plugin from `decorator_plugin` to `returns_plugin`
  because of a complete rewrite and lots of new features
- **Breaking**: changes `@safe`, `@impure`, `impure_safe`, `@maybe` semantics:
  they do not work with `async` functions anymore;
  now you are forced to use `Future` and its helpers
  to work with `async` functions
- **Breaking**: renames `Maybe.new` to `Maybe.from_value`.
  Because all our other containers support this protocol.
  Only `Maybe` was different, sorry for that!
- **Breaking**: renames `.from_success()` to `.from_value()`,
  there's no need in two separate methods
- **Breaking**: renames `.from_successful_io()` to `.from_io()`,
  there's no need in two separate methods
- **Breaking**: renames `.from_successful_context()` to `.from_context()`,
  there's no need in two separate methods
- **Breaking**: since we now support `.apply()` method,
  there's no more need in `*_squash` converters, they are removed
- **Breaking**: renamed `Instanceable` to `Applicative`
- **Breaking**: changes `.from_io` and `.from_failed_io` of `IOResult`
  to return `Any` instead of `NoReturn` unfilled type
- **Breaking**: removes `.lift` and `.lift_*` methods from all containers,
  use `map_`, `bind_result`, `bind_io`, and other pointfree helpers instead
- **Breaking**: removes `@pipeline` function. It was a mistake:
  it does not work with mixed container types,
  it does not type failures properly,
  it does not work with ``IO`` and ``Future``,
  it enforces to write imperative code in a functional codebase.
  Use ``flow`` instead

- Adds typed `partial` and `curry` mypy plugins!
- Adds typed `flow` plugin, now it can accept any number of arguments,
  it now also has **excellent** type inference
- Adds typed `pipe` plugin, now it can accept any number of arguments,
  it now also has good type inference
- Adds `managed` pipeline function that is useful
  for working with stateful computations

- Adds typed `map_`, `fix`, and `alt` pointfree functions
- Adds typed `bind_result`, `bind_io`, `bind_ioresult`,
  `bind_context`, `bind_context_result`, `bind_future`,
  `bind_async`, and `bind_awaitable` pointfree functions
- Adds typed `bind_async_future` and `bind_async_future_result`
  pointfree functions
- Adds typed `unify` pointfree function
- Adds typed `apply` pointfree function
- Adds typed `value_or` pointfree function

- Adds `pytest` plugin with the ability to tests error handling

- Adds `Future` container to easily work with `async` functions
- Adds `FutureResult` container to easily work
  with `async` function that might fail
- Adds `RequiresContextFutureResult` container
- Adds `ReaderFutureResult` alias for `RequiresContextFutureResult`
- Adds `RequiresContextFutureResultE` and `ReaderFutureResultE` aliases
- Adds `Future`, `FutureResult` and `RequiresContextFutureResult`
  support for all existing pointfree functions

- Adds `bind_io` method to `IOResult`
- Adds `bind_io` method to `RequiresContextIOResult`
- Adds `or_else` method to `Maybe`
- Adds `.from_io` and `.from_failed_io` to `RequiresContextIOResult`

- Syncs naming in `from_*` methods, now all parameters are named `inner_value`
- Adds `not_` composition helper
- Adds `flatten` support for `Future`,
  `FutureResult` and `RequiresContextFutureResult`
- Adds `__copy__` and `__deepcopy__` magic methods to `Immutable` class
- Speeds up ``is_successful`` function
- Makes all `Context` context helpers abstract,
  so you cannot create new instances of this class,
  also adds `__slots__` to these classes
- Improves `RequiresContext*` types with `NoDeps` where it is logically true

### Bugfixes

- Fixes that `@safe` decorator was generating incorrect signatures
  for functions with `Any`
- Fixes that `.rescue()` of `RequiresContextResult` was returning `Any`
- Fixes that `.rescue()` of `RequiresContextIOResult` was returning `Any`
- Fixes that `RequiresContextResult` and `RequiresContextIOResult`
  were not `final`
- Fixes that `ImmutableStateError` was not a subclass of `AttributeError`
- Fixes that `IOResult` was not showing `str` representation
  of wrapped `inner_value`

### Misc

- Replaces `pytest-asyncio` with `anyio` plugin,
  now we test compatibility with any IO stack: `asyncio`, `trio`, `curio`
- Updates lots of dependencies
- Adds lots of new tests
- Updates lots of docs
- Removes "IO marker" name from docs in favor for "IO container",
  it is not special at all. Why would we call it differently?


## 0.13.0

### Features

- **Breaking**: renames `join` to `flatten`, sorry!
- **Breaking**: renames `box` to `bind` and moves it to `returns.pointfree`
- **Breaking**: removes `Maybe.rescue` and `Maybe.fix` methods
- **Breaking**: renames `io_squash` to `squash_io`
  and moves it to `returns.converters`
- **Breaking**: moves all interfaces from `returns.primitives.container` to
  `returns.primitives.interfaces`

- Adds `rescue` pointfree function
- Adds `ResultE` alias for `Result[..., Exception]`

- Adds `RequiresContext` container and `Context` helper class
- Adds `RequiresContext` support for `bind` pointfree function
- Adds `RequiresContext` support for `flatten` function

- Adds `RequiresContextResult` container
- Adds `RequiresContextResultE` alias
- Adds `ReaderResult` and `ReaderResultE` aliases
  for `RequiresContextResult[..., ..., Exception]`
- Adds `RequiresContextResult` support for `bind` and `rescue`
- Adds `RequiresContextResult` support for `flatten`

- Adds `IOResult` helper to work better with `IO[Result[a, b]]`
- Adds `IOResultE` alias for `IOResult[a, Exception]`
- Adds `IOResult` support for `bind`
- Adds `IOResult` support for `flatten`
- Adds `IOResult` support for `@pipeline`
- Adds `IOResult` support for `coalesce`
- Adds `IOResult` support for `is_successful`

- Adds `RequiresContextIOResult` container
- Adds `RequiresContextIOResultE` alias
- Adds `ReaderIOResult` and `ReaderIOResultE` aliases
  for `RequiresContextIOResult[..., ..., Exception]`
- Adds `RequiresContextIOResult` support for `bind` and `rescue`
- Adds `RequiresContextIOResult` support for `flatten`

- Adds `Result.lift`, `Maybe.lift`, `RequiresContext.lift`,
  and `RequiresContextResult.lift` functions in addition to `IO.lift`

- Adds `Immutable` primitive type
- Adds `Unitable` protocol and `.from_success()` and `.from_failure()`
  methods for all `Result` related classes
- Adds `Instanceable` protocol and `.from_value()` method
  for `IO` and `RequiresContext`

- Adds `flow` function, which is similar to `pipe`
- Adds `swap` converter for `Result` and `IOResult`
- Adds `squash_context` function to squash `RequiresContext` similar to `IO`

### Bugfixes

- Now `Success` and `Failure` (both `io` and pure) return `Any` and not `NoReturn`
- Fixes how `flatten` works, also adds more tests and docs about `Failure` case
- Fixes `Unwrappable` type being parametrized with only one `TypeVar`
- Changes `Success` and `Failure` to return `Any` instead of `NoReturn`

### Misc

- Updates `poetry` version in `travis`
- Improves ``pipe`` docs with ``lambda`` and `Generic` problem
- Improves docs in several places
- Now examples in docs tries to be docstests where possible
- Changes how tests are checked with `mypy` in CI


## 0.12.0

### Features

- **Breaking**: now `@pipeline` requires a container type when created:
  `@pipeline(Result)` or `@pipeline(Maybe)`
- `Maybe` and `Result` now has `success_type` and `failure_type` aliases
- Adds `Result.unify` utility method for better error type composition
- We now support `dry-python/classes` as a first-class citizen
- Adds `io_squash` to squash several `IO` containers into one container
  with a tuple inside, currently works with `9` containers max at a time
- Adds `untap` function which does convert return type to `None`

### Bugfixes

- Fixes that containers were not usable with `multiprocessing`
- Changes the inheritance order, now `BaseContainer` is the first child
- Fixes that `Nothing` had incorrect docstrings

### Misc

- Now `generated` package is protected
- Updates `poetry` to `1.0`


## 0.11.0

### Features

- **Breaking**: now `pipe()` does not require argument to be the first value,
  instead it is required to use: `pipe(f1, f2, f3, f4)(value)`
- **Breaking**: dropped everything from `returns/__init__.py`,
  because we now have quite a lot of stuff
- **Breaking**: dropped support of zero argument functions for `Nothing.fix`
- **Breaking**: dropped support of zero argument functions for `Nothing.rescue`
- `Maybe` now has `.failure()` to match the same API as `Result`
- Adds `identity` function
- Adds `tap` function
- Now `pipe` allows to pipe 8 steps
- Adds `coalesce_result` and `coalesce_maybe` converters

### Bugfixes

- Fixes that code inside `.fix` and `.rescue` of `Maybe` might be called twice

### Misc

- Now all methods have doctests
- Updates docs about `Success` and `_Success`, `Failure` and `_Failure`
- Updates docs about `@pipeline`
- Typechecks async functions and decorators inside `typesafety/` tests


## 0.10.0

### Features

- **Breaking**: `python>=3.7,<=3.7.2` are not supported anymore,
  because of a bug inside `typing` module
- **Breaking**: Now `bind` does not change the type of an error
- **Breaking**: Now `rescue` does not change the type of a value
- **Breaking**: Renames `map_failure` to `alt`
- Adds `box()` function with the ability
  to box function for direct container composition like:
  `a -> Container[b]` to `Container[a] -> Container[b]`
- Adds `IO.lift()` function to lift `a -> a` to `IO[a] -> IO[a]`
- Adds `pipe()` function to `pipeline.py`
- Adds `__hash__()` magic methods to all containers

### Bugfixes

- Changes `Any` to `NoReturn` in `Success` and `Failure`
- Now all type parameters in `Result`, `Maybe`, and `IO` are covariant

### Misc

- Massive docs rewrite
- Updates `mypy` version
- Updates `wemake-python-styleguide` and introduces `nitpick`
- Updates `pytest-plugin-mypy`, all tests now use `yml`


## 0.9.0

### Features

- Provides a bunch of primitive interfaces to write your own containers
- Adds `.map_failure()` method
- Adds `flatten()` function to join nested containers

### Bugfixes

- Fixes type of `Maybe.fix` and `Maybe.rescue` to work with both `lambda: 1` and `lambda _: 1`

### Misc

- Improves `README`


## 0.8.0

### Features

- Reintroduces the `Maybe` container, typed!
- Introduces converters from one type to another
- Adds `mypy` plugin to type decorators
- Complete rewrite of `Result` types
- Partial API change, now `Success` and `Failure` are not types, but functions
- New internal types introduced: `FixableContainer` and `ValueUnwrapContainer`

### Bugfixes

- Fixes issue when you could return `IO` container from `Result.bind`
- Fixes `@pipeline` return type

### Misc

- Reapplied all types to `.py` files
- Improved docs about `IO` and `Container` concept
- Adds docs about container composition
- Moves from `Alpha` to `Beta`


## 0.7.0

### Features

- Adds `IO` container
- Adds `unsafe` module with unsafe functions
- Changes how functions are located inside the project

### Bugfixes

- Fixes container type in `@pipeline`
- Now `is_successful` is public
- Now `raise_exception` is public

### Misc

- Changes how `str()` function works for container types
- Total rename to "container" in the source code


## Version 0.6.0

### Features

- `safe` and `pipeline` now supports `asyncio`
- `is_successful` now returns `Literal` types if possible


## Version 0.5.0

### Features

- Adds `compose` helper function
- Adds public API to `import returns`
- Adds `raise_exception` helper function
- Adds full traceback to `.unwrap()`


### Misc

- Updates multiple dev-dependencies, including `mypy`
- Now search in the docs is working again
- Relicenses this project to `BSD`
- Fixes copyright notice in the docs


## Version 0.4.0 aka Goodbye, containers!

### Features

- Moves all types to `.pyi` files
- Renames all classes according to new naming pattern
- **HUGE** improvement of types
- Renames `fmap` to `map`
- Renames `do_notation` to `pipeline`, moves it to `functions.py`
- Renames `ebind` to `rescue`
- Renames `efmap` to `fix`
- Renames `container` to `Container`
- Removes `Maybe` container, since typing does not have `NonNullable` type


## Version 0.3.1

### Bugfixes

- Adds `py.typed` file to be `PEP561` compatible


## Version 0.3.0, Renamed to `returns`

The project is renamed to `returns` and moved to `dry-python` org.

### Features

- Adds `.pyi` files for all modules,
  to enable `mypy` support for 3rd party users


## Version 0.2.0

### Features

- Adds `Maybe` container
- Adds immutability and `__slots__` to all containers
- Adds methods to work with failures
- Adds `safe` decorator to convert exceptions to `Result` container
- Adds `is_successful()` function to detect if your result is a success
- Adds `failure()` method to unwrap values from failed containers

### Bugfixes

- Changes the type of `.bind` method for `Success` container
- Changes how equality works, so now `Failure(1) != Success(1)`
- Changes how new instances created on unused methods

### Misc

- Improves docs


## Version 0.1.1

### Bugfixes

- Changes how `PyPI` renders package's page

### Misc

- Improves `README` with new badges and installation steps


## Version 0.1.0

Initial release. Featuring only `Result` and `do_notation`.<|MERGE_RESOLUTION|>--- conflicted
+++ resolved
@@ -12,12 +12,8 @@
 
 - Makes `_Nothing` a singleton
 - Fixes typos in documentation
-<<<<<<< HEAD
+- Refactor `flow` function
 - Fixes that `assert_trace` was not catching containers from `@safe`-wrapped functions
-
-=======
-- Refactor `flow` function
->>>>>>> 82dbf5d2
 
 ## 0.15.0 aka The initial HKT release
 
