# Version history

We follow Semantic Versions since the `1.0.0` release.
Versions before `1.0.0` are `0Ver`-based:
incremental in minor, bugfixes only are patches.
See [0Ver](https://0ver.org/).


## 0.19.1 WIP

### Bugfixes

- Fixes a problem with `do-notation` and type aliases
- Fixes custom pickle protocol to handle `None` values gracefully
<<<<<<< HEAD
- Fixes RTD builds
=======
- Removes broken drylabs.io link in README
- Revises pointfree documentation
>>>>>>> 28a47cba


## 0.19.0 aka The Do Notation

### Features

- Adds `do` notation
- Adds `attempt` decorator

### Misc

- Check ``__slots__`` correctness with `slotscheck`


## 0.18.0

New Year Release! 🎄

### Features

- Now requires `typing_extensions>=4.0`
- Now requires `mypy>=0.930`
- Removes plugin for `@safe`, `@maybe`, `@future`, etc.
  Because we now use `ParamSpec` type to properly type decorators

### Bugfixes

- Fixes `__slots__` not being set properly in containers and their base classes
- Fixes patching of containers in pytest plugin not undone after each test


## 0.17.0

### Features

- Enables Pattern Matching support for `Result` containers
- Enables Pattern Matching support for `Maybe` container
- Enables Pattern Matching support for `IOResult` container
- Improves `hypothesis` plugin, now we detect
  when type cannot be constructed and give a clear error message
- Adds the option to pass what exceptions `@safe` will handle


## 0.16.0

### Features

- Makes `_Nothing` a singleton
- Refactor `flow` function to be faster

### Bugfixes

- Fixes that `assert_trace` was not catching containers
  from `@safe`-wrapped functions

### Misc

- Fixes typos in documentation


## 0.15.0 aka The initial HKT release

### Features

- Adds Higher Kinded Types partial support

- **Breaking**: drops `python3.6` support
- **Breaking**: makes our `mypy` plugin not optional, but required!
- **Breaking**: changes all `RequiresContext`-based type arguments order,
  previously we used to specify `_EnvType` as the first type argument,
  now it is the last one. This is done to respect new HKT rules
- **Breaking**: renames `.rescue` to `.lash`
- **Breaking**: removes all old interfaces from `primitives/interfaces.py`,
  use new typeclasses instead
- **Breaking**: ``Maybe`` is fully reworked to be lawful
- **Breaking**: removes `value_or` pointfree method,
  because it is impossible to express with HKT
- **Breaking**: removes `.value_or`, `.unwrap`, and `.failure` methods
  from `FutureResult` and `RequiresContext`-based types,
  because we do require these methods to raise an exception on failure,
  but these methods were lazy and did not raise the required exception
- **Breaking**: changes how `is_successful` is typed:
  now we allow any `Unwrappable` interface instances there,
  including custom ones
- **Breaking**: changes `UnwrapFailedError` constructor,
  now it does accept an `Unwrappable` instance instead of a `BaseContainer`
- **Breaking**: removes `.fix` method from all containers,
  also removes `fix` pointfree function
- **Breaking**: Removes `coalesce` function,
  because it is impossible to properly type it
- **Breaking**: Removes all `Context*` based types with `.ask()` method,
  use new `.ask()` methods on the `Reader`-based containers
- **Breaking**: Now `Future` and `FutureResult` can be awaited multiple times
- **Breaking**: Removes `.unify()` method from several containers,
  use `unify()` pointfree function instead
- **Breaking**: Removes ``.from_iterable`` method from all containers,
  instead adds better `iterables` support,
  we now have `returns.iterables` module with `Fold` helper
- **Breaking**: Renames property `empty` to `no_args` of
  all `RequiresContext`-based classes

- Adds new public interfaces: see `returns.interfaces`
- Adds `methods` package with several helpful things inside

- Adds `FutureSuccess` and `FutureFailure` unit functions
  to be similar to `Result` and `IOResult`
- Adds `.swap` method to `Result`, `IOResult`, `FutureResult`,
  and other result based containers
- Adds `.modify_env` method to all `RequiresContext*` types
- Adds `.rescue` to `Maybe`
- Adds `.equals` methods to types that can be compared directly:
  `Result`, `Maybe`, `IO`, `IOResult`
- Adds missing `from_requires_context_future_result` to `RequiresContext`
- Adds `.from_optional` and `.bind_optional` to `Maybe` container
- Adds `__slots__` to `UnwrapFailedError` with `halted_container`
- Changes `flatten` to work with `KindN` and any possible container
- Adds a helper to test traces to our `pytest` plugin
- Adds `cond` function to `pointfree` and `methods` packages
- Adds `compose_result` HKT method and pointfree function
- Adds `unify` HKT pointfree function
- Adds `bimap` pointfree function
- Adds `unwrap_or_failure` function to `methods` package

- Adds `collect_trace` helper function for better development experience
- Adds `hypothesis` integration and pre-defined "monad laws as values"

- Adds `assert_equal` method to our `pytest` plugin

### Bugfixes

- **Breaking**: fixes serious typing issue and changes how `flow` works
- **Breaking**: fixes serious typing issue and changes how `pipe` works,
  now it has a hard limit of 20 parameters
- Fixes that `RequiresContextFutureResult` was not supported by `pytest` plugin
- Fixes incorrect `partial` behaviour in an edge case, #618
- Fixes that `.apply` method of `IOResult` was working incorrectly,
  it was returning `IOFailure(2)`
  as a result of  `IOFailure(1).apply(IOFailure(2))`
- Fixes bug that `safe(tap(...))` was revealing invalid types sometimes

### Misc

- Adds a lot of new typetests
- Checks that now all math laws are checked for all types
- Changes docs structure, adds new `Interfaces`, `HKT`, and `Methods` pages
- Changed `__str__` method in `BaseContainer` class to `__repr__` method
- Adds `Quickstart` guide


## 0.14.0

### Features

- **Breaking**: renames mypy plugin from `decorator_plugin` to `returns_plugin`
  because of a complete rewrite and lots of new features
- **Breaking**: changes `@safe`, `@impure`, `impure_safe`, `@maybe` semantics:
  they do not work with `async` functions anymore;
  now you are forced to use `Future` and its helpers
  to work with `async` functions
- **Breaking**: renames `Maybe.new` to `Maybe.from_value`.
  Because all our other containers support this protocol.
  Only `Maybe` was different, sorry for that!
- **Breaking**: renames `.from_success()` to `.from_value()`,
  there's no need in two separate methods
- **Breaking**: renames `.from_successful_io()` to `.from_io()`,
  there's no need in two separate methods
- **Breaking**: renames `.from_successful_context()` to `.from_context()`,
  there's no need in two separate methods
- **Breaking**: since we now support `.apply()` method,
  there's no more need in `*_squash` converters, they are removed
- **Breaking**: renamed `Instanceable` to `Applicative`
- **Breaking**: changes `.from_io` and `.from_failed_io` of `IOResult`
  to return `Any` instead of `NoReturn` unfilled type
- **Breaking**: removes `.lift` and `.lift_*` methods from all containers,
  use `map_`, `bind_result`, `bind_io`, and other pointfree helpers instead
- **Breaking**: removes `@pipeline` function. It was a mistake:
  it does not work with mixed container types,
  it does not type failures properly,
  it does not work with ``IO`` and ``Future``,
  it enforces to write imperative code in a functional codebase.
  Use ``flow`` instead

- Adds typed `partial` and `curry` mypy plugins!
- Adds typed `flow` plugin, now it can accept any number of arguments,
  it now also has **excellent** type inference
- Adds typed `pipe` plugin, now it can accept any number of arguments,
  it now also has good type inference
- Adds `managed` pipeline function that is useful
  for working with stateful computations

- Adds typed `map_`, `fix`, and `alt` pointfree functions
- Adds typed `bind_result`, `bind_io`, `bind_ioresult`,
  `bind_context`, `bind_context_result`, `bind_future`,
  `bind_async`, and `bind_awaitable` pointfree functions
- Adds typed `bind_async_future` and `bind_async_future_result`
  pointfree functions
- Adds typed `unify` pointfree function
- Adds typed `apply` pointfree function
- Adds typed `value_or` pointfree function

- Adds `pytest` plugin with the ability to tests error handling

- Adds `Future` container to easily work with `async` functions
- Adds `FutureResult` container to easily work
  with `async` function that might fail
- Adds `RequiresContextFutureResult` container
- Adds `ReaderFutureResult` alias for `RequiresContextFutureResult`
- Adds `RequiresContextFutureResultE` and `ReaderFutureResultE` aliases
- Adds `Future`, `FutureResult` and `RequiresContextFutureResult`
  support for all existing pointfree functions

- Adds `bind_io` method to `IOResult`
- Adds `bind_io` method to `RequiresContextIOResult`
- Adds `or_else` method to `Maybe`
- Adds `.from_io` and `.from_failed_io` to `RequiresContextIOResult`

- Syncs naming in `from_*` methods, now all parameters are named `inner_value`
- Adds `not_` composition helper
- Adds `flatten` support for `Future`,
  `FutureResult` and `RequiresContextFutureResult`
- Adds `__copy__` and `__deepcopy__` magic methods to `Immutable` class
- Speeds up ``is_successful`` function
- Makes all `Context` context helpers abstract,
  so you cannot create new instances of this class,
  also adds `__slots__` to these classes
- Improves `RequiresContext*` types with `NoDeps` where it is logically true

### Bugfixes

- Fixes that `@safe` decorator was generating incorrect signatures
  for functions with `Any`
- Fixes that `.rescue()` of `RequiresContextResult` was returning `Any`
- Fixes that `.rescue()` of `RequiresContextIOResult` was returning `Any`
- Fixes that `RequiresContextResult` and `RequiresContextIOResult`
  were not `final`
- Fixes that `ImmutableStateError` was not a subclass of `AttributeError`
- Fixes that `IOResult` was not showing `str` representation
  of wrapped `inner_value`

### Misc

- Replaces `pytest-asyncio` with `anyio` plugin,
  now we test compatibility with any IO stack: `asyncio`, `trio`, `curio`
- Updates lots of dependencies
- Adds lots of new tests
- Updates lots of docs
- Removes "IO marker" name from docs in favor for "IO container",
  it is not special at all. Why would we call it differently?


## 0.13.0

### Features

- **Breaking**: renames `join` to `flatten`, sorry!
- **Breaking**: renames `box` to `bind` and moves it to `returns.pointfree`
- **Breaking**: removes `Maybe.rescue` and `Maybe.fix` methods
- **Breaking**: renames `io_squash` to `squash_io`
  and moves it to `returns.converters`
- **Breaking**: moves all interfaces from `returns.primitives.container` to
  `returns.primitives.interfaces`

- Adds `rescue` pointfree function
- Adds `ResultE` alias for `Result[..., Exception]`

- Adds `RequiresContext` container and `Context` helper class
- Adds `RequiresContext` support for `bind` pointfree function
- Adds `RequiresContext` support for `flatten` function

- Adds `RequiresContextResult` container
- Adds `RequiresContextResultE` alias
- Adds `ReaderResult` and `ReaderResultE` aliases
  for `RequiresContextResult[..., ..., Exception]`
- Adds `RequiresContextResult` support for `bind` and `rescue`
- Adds `RequiresContextResult` support for `flatten`

- Adds `IOResult` helper to work better with `IO[Result[a, b]]`
- Adds `IOResultE` alias for `IOResult[a, Exception]`
- Adds `IOResult` support for `bind`
- Adds `IOResult` support for `flatten`
- Adds `IOResult` support for `@pipeline`
- Adds `IOResult` support for `coalesce`
- Adds `IOResult` support for `is_successful`

- Adds `RequiresContextIOResult` container
- Adds `RequiresContextIOResultE` alias
- Adds `ReaderIOResult` and `ReaderIOResultE` aliases
  for `RequiresContextIOResult[..., ..., Exception]`
- Adds `RequiresContextIOResult` support for `bind` and `rescue`
- Adds `RequiresContextIOResult` support for `flatten`

- Adds `Result.lift`, `Maybe.lift`, `RequiresContext.lift`,
  and `RequiresContextResult.lift` functions in addition to `IO.lift`

- Adds `Immutable` primitive type
- Adds `Unitable` protocol and `.from_success()` and `.from_failure()`
  methods for all `Result` related classes
- Adds `Instanceable` protocol and `.from_value()` method
  for `IO` and `RequiresContext`

- Adds `flow` function, which is similar to `pipe`
- Adds `swap` converter for `Result` and `IOResult`
- Adds `squash_context` function to squash `RequiresContext` similar to `IO`

### Bugfixes

- Now `Success` and `Failure` (both `io` and pure) return `Any` and not `NoReturn`
- Fixes how `flatten` works, also adds more tests and docs about `Failure` case
- Fixes `Unwrappable` type being parametrized with only one `TypeVar`
- Changes `Success` and `Failure` to return `Any` instead of `NoReturn`

### Misc

- Updates `poetry` version in `travis`
- Improves ``pipe`` docs with ``lambda`` and `Generic` problem
- Improves docs in several places
- Now examples in docs tries to be docstests where possible
- Changes how tests are checked with `mypy` in CI


## 0.12.0

### Features

- **Breaking**: now `@pipeline` requires a container type when created:
  `@pipeline(Result)` or `@pipeline(Maybe)`
- `Maybe` and `Result` now has `success_type` and `failure_type` aliases
- Adds `Result.unify` utility method for better error type composition
- We now support `dry-python/classes` as a first-class citizen
- Adds `io_squash` to squash several `IO` containers into one container
  with a tuple inside, currently works with `9` containers max at a time
- Adds `untap` function which does convert return type to `None`

### Bugfixes

- Fixes that containers were not usable with `multiprocessing`
- Changes the inheritance order, now `BaseContainer` is the first child
- Fixes that `Nothing` had incorrect docstrings

### Misc

- Now `generated` package is protected
- Updates `poetry` to `1.0`


## 0.11.0

### Features

- **Breaking**: now `pipe()` does not require argument to be the first value,
  instead it is required to use: `pipe(f1, f2, f3, f4)(value)`
- **Breaking**: dropped everything from `returns/__init__.py`,
  because we now have quite a lot of stuff
- **Breaking**: dropped support of zero argument functions for `Nothing.fix`
- **Breaking**: dropped support of zero argument functions for `Nothing.rescue`
- `Maybe` now has `.failure()` to match the same API as `Result`
- Adds `identity` function
- Adds `tap` function
- Now `pipe` allows to pipe 8 steps
- Adds `coalesce_result` and `coalesce_maybe` converters

### Bugfixes

- Fixes that code inside `.fix` and `.rescue` of `Maybe` might be called twice

### Misc

- Now all methods have doctests
- Updates docs about `Success` and `_Success`, `Failure` and `_Failure`
- Updates docs about `@pipeline`
- Typechecks async functions and decorators inside `typesafety/` tests


## 0.10.0

### Features

- **Breaking**: `python>=3.7,<=3.7.2` are not supported anymore,
  because of a bug inside `typing` module
- **Breaking**: Now `bind` does not change the type of an error
- **Breaking**: Now `rescue` does not change the type of a value
- **Breaking**: Renames `map_failure` to `alt`
- Adds `box()` function with the ability
  to box function for direct container composition like:
  `a -> Container[b]` to `Container[a] -> Container[b]`
- Adds `IO.lift()` function to lift `a -> a` to `IO[a] -> IO[a]`
- Adds `pipe()` function to `pipeline.py`
- Adds `__hash__()` magic methods to all containers

### Bugfixes

- Changes `Any` to `NoReturn` in `Success` and `Failure`
- Now all type parameters in `Result`, `Maybe`, and `IO` are covariant

### Misc

- Massive docs rewrite
- Updates `mypy` version
- Updates `wemake-python-styleguide` and introduces `nitpick`
- Updates `pytest-plugin-mypy`, all tests now use `yml`


## 0.9.0

### Features

- Provides a bunch of primitive interfaces to write your own containers
- Adds `.map_failure()` method
- Adds `flatten()` function to join nested containers

### Bugfixes

- Fixes type of `Maybe.fix` and `Maybe.rescue` to work with both `lambda: 1` and `lambda _: 1`

### Misc

- Improves `README`


## 0.8.0

### Features

- Reintroduces the `Maybe` container, typed!
- Introduces converters from one type to another
- Adds `mypy` plugin to type decorators
- Complete rewrite of `Result` types
- Partial API change, now `Success` and `Failure` are not types, but functions
- New internal types introduced: `FixableContainer` and `ValueUnwrapContainer`

### Bugfixes

- Fixes issue when you could return `IO` container from `Result.bind`
- Fixes `@pipeline` return type

### Misc

- Reapplied all types to `.py` files
- Improved docs about `IO` and `Container` concept
- Adds docs about container composition
- Moves from `Alpha` to `Beta`


## 0.7.0

### Features

- Adds `IO` container
- Adds `unsafe` module with unsafe functions
- Changes how functions are located inside the project

### Bugfixes

- Fixes container type in `@pipeline`
- Now `is_successful` is public
- Now `raise_exception` is public

### Misc

- Changes how `str()` function works for container types
- Total rename to "container" in the source code


## Version 0.6.0

### Features

- `safe` and `pipeline` now supports `asyncio`
- `is_successful` now returns `Literal` types if possible


## Version 0.5.0

### Features

- Adds `compose` helper function
- Adds public API to `import returns`
- Adds `raise_exception` helper function
- Adds full traceback to `.unwrap()`


### Misc

- Updates multiple dev-dependencies, including `mypy`
- Now search in the docs is working again
- Relicenses this project to `BSD`
- Fixes copyright notice in the docs


## Version 0.4.0 aka Goodbye, containers!

### Features

- Moves all types to `.pyi` files
- Renames all classes according to new naming pattern
- **HUGE** improvement of types
- Renames `fmap` to `map`
- Renames `do_notation` to `pipeline`, moves it to `functions.py`
- Renames `ebind` to `rescue`
- Renames `efmap` to `fix`
- Renames `container` to `Container`
- Removes `Maybe` container, since typing does not have `NonNullable` type


## Version 0.3.1

### Bugfixes

- Adds `py.typed` file to be `PEP561` compatible


## Version 0.3.0, Renamed to `returns`

The project is renamed to `returns` and moved to `dry-python` org.

### Features

- Adds `.pyi` files for all modules,
  to enable `mypy` support for 3rd party users


## Version 0.2.0

### Features

- Adds `Maybe` container
- Adds immutability and `__slots__` to all containers
- Adds methods to work with failures
- Adds `safe` decorator to convert exceptions to `Result` container
- Adds `is_successful()` function to detect if your result is a success
- Adds `failure()` method to unwrap values from failed containers

### Bugfixes

- Changes the type of `.bind` method for `Success` container
- Changes how equality works, so now `Failure(1) != Success(1)`
- Changes how new instances created on unused methods

### Misc

- Improves docs


## Version 0.1.1

### Bugfixes

- Changes how `PyPI` renders package's page

### Misc

- Improves `README` with new badges and installation steps


## Version 0.1.0

Initial release. Featuring only `Result` and `do_notation`.<|MERGE_RESOLUTION|>--- conflicted
+++ resolved
@@ -12,12 +12,9 @@
 
 - Fixes a problem with `do-notation` and type aliases
 - Fixes custom pickle protocol to handle `None` values gracefully
-<<<<<<< HEAD
-- Fixes RTD builds
-=======
 - Removes broken drylabs.io link in README
 - Revises pointfree documentation
->>>>>>> 28a47cba
+- Fixes RTD builds
 
 
 ## 0.19.0 aka The Do Notation
