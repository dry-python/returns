--- conflicted
+++ resolved
@@ -32,16 +32,12 @@
   returns/io.py: WPS402
   # Some rules cannot be applied to context:
   returns/context/*.py: WPS204, WPS226, WPS430, WPS433
-<<<<<<< HEAD
-  # We do have to import lots of things in integrations:
-  returns/contrib/*.py: WPS201
-=======
   # We allow `futures` to do attribute access:
   returns/future.py: WPS437
   returns/_generated/futures/*.py: WPS204, WPS433, WPS437
-  # We allow a lot of durty hacks in our pytest plugin:
+  # We allow a lot of durty hacks in our plugins:
+  returns/contrib/mypy/*.py: WPS201
   returns/contrib/pytest/plugin.py: WPS430, WPS433, WPS437, WPS609
->>>>>>> accee054
   # There are multiple assert's in tests:
   tests/*.py: S101, WPS226, WPS432, WPS436
   # Annotations:
