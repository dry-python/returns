--- conflicted
+++ resolved
@@ -144,19 +144,6 @@
 From this return type you can see that we work
 with all matching cases and discriminate unmatching ones.
 
-API Reference
-~~~~~~~~~~~~~
-
-.. automodule:: returns.curry
-   :members: partial
-
-
-.. _currying:
-
-<<<<<<< HEAD
-Currying
---------
-=======
 Why don't you support `*` and `**` arguments?
 ~~~~~~~~~~~~~~~~~~~~~~~~~~~~~~~~~~~~~~~~~~~~~
 
@@ -169,7 +156,17 @@
 
 Our advice is not to use ``*args`` and ``*kwargs`` in ``partial`` call.
 
->>>>>>> 971b783f
+API Reference
+~~~~~~~~~~~~~
+
+.. automodule:: returns.curry
+   :members: partial
+
+
+.. _currying:
+
+Currying
+--------
 
 .. autodecorator:: returns.curry.eager_curry
 
