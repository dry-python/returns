"""
This module was quite a big one, so we have split it.

isort:skip_file
"""

from returns.context.requires_context import (  # noqa: F401
    Context as Context,
    RequiresContext as RequiresContext,
<<<<<<< HEAD
    Reader as Reader,
=======
    NoDeps as NoDeps,
>>>>>>> accee054
)
from returns.context.requires_context_result import (  # noqa: F401
    ContextResult as ContextResult,
    RequiresContextResult as RequiresContextResult,
    RequiresContextResultE as RequiresContextResultE,
    ReaderResult as ReaderResult,
    ReaderResultE as ReaderResultE,
)
from returns.context.requires_context_io_result import (  # noqa: F401
    ContextIOResult as ContextIOResult,
    RequiresContextIOResult as RequiresContextIOResult,
    RequiresContextIOResultE as RequiresContextIOResultE,
    ReaderIOResult as ReaderIOResult,
    ReaderIOResultE as ReaderIOResultE,
)<|MERGE_RESOLUTION|>--- conflicted
+++ resolved
@@ -7,11 +7,8 @@
 from returns.context.requires_context import (  # noqa: F401
     Context as Context,
     RequiresContext as RequiresContext,
-<<<<<<< HEAD
     Reader as Reader,
-=======
     NoDeps as NoDeps,
->>>>>>> accee054
 )
 from returns.context.requires_context_result import (  # noqa: F401
     ContextResult as ContextResult,
