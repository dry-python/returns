from collections import Counter, defaultdict, namedtuple
from types import MappingProxyType
<<<<<<< HEAD
from typing import (
    ClassVar,
    DefaultDict,
    FrozenSet,
    List,
    Mapping,
    Optional,
    Tuple,
    cast,
)
=======
from typing import ClassVar, DefaultDict, FrozenSet, List, Optional
>>>>>>> 2db041ca

from mypy.argmap import map_actuals_to_formals
from mypy.checker import detach_callable
from mypy.constraints import infer_constraints_for_callable
from mypy.expandtype import expand_type
from mypy.nodes import (
    ARG_NAMED,
    ARG_OPT,
    ARG_POS,
    ARG_STAR,
    ARG_STAR2,
    Context,
    TempNode,
)
from mypy.plugin import FunctionContext
from mypy.types import CallableType, FunctionLike, Overloaded
from mypy.types import Type as MypyType
from mypy.types import TypeVarId

#: Mapping for better `call || function` argument compatibility.
_KIND_MAPPING = MappingProxyType({
    # We have to replace `ARG_OPT` to `ARG_NAMED`,
    # because `ARG_OPT` is only used in function defs, not calls.
    # And `ARG_NAMED` is the same thing for calls.
    ARG_OPT: ARG_NAMED,
})

#: Mapping of `typevar` to real type.
_Constraints = Mapping[TypeVarId, MypyType]

#: Basic struct to represent function arguments.
_FuncArgStruct = namedtuple('_FuncArg', ('name', 'type', 'kind'))


class _FuncArg(_FuncArgStruct):
    name: Optional[str]
    type: MypyType  # noqa: WPS125
    kind: int

    def expression(self, context: Context) -> TempNode:
        """Hack to pass unexisting `Expression` to typechecker."""
        return TempNode(self.type, context=context)

    @classmethod
    def from_callable(cls, function_def: CallableType) -> List['_FuncArg']:
        parts = zip(
            function_def.arg_names,
            function_def.arg_types,
            function_def.arg_kinds,
        )
        return [cls(*part) for part in parts]


class _Intermediate(object):
    """Helps to tell which callee arguments was already provided in caller."""

    #: Positional arguments can be of this kind.
    _positional_kinds: ClassVar[FrozenSet[int]] = frozenset((
        ARG_POS,
        ARG_OPT,
        ARG_STAR,
    ))

    def __init__(self, case_function: CallableType) -> None:
        self._case_function = case_function

    def build_callable_type(self, applied_args: List[_FuncArg]) -> CallableType:
        """
        By calling this method we construct a new callable from its usage.

        This allows use to create an intermediate callable with just used args.
        """
        new_pos_args = self._applied_positional_args(applied_args)
        new_named_args = self._applied_named_args(applied_args)
        return self.with_signature(new_pos_args + new_named_args)

    def with_signature(
        self,
        new_args: List[_FuncArg],
        ret_type: Optional[MypyType] = None,
        *,
        skip_detach: bool = False,
    ) -> CallableType:
        new_callable = self._case_function.copy_modified(
            arg_names=[arg.name for arg in new_args],
            arg_types=[arg.type for arg in new_args],
            arg_kinds=[arg.kind for arg in new_args],
<<<<<<< HEAD
            ret_type=ret_type if ret_type else self._case_function.ret_type,
        )
        if skip_detach:
            return new_callable
        return detach_callable(new_callable)

    def _applied_positional_args(
        self,
        applied_args: List[_FuncArg],
=======
        ))

    def reduce_existing_args(
        self, reduced_args: List[_FuncArg],
    ) -> CallableType:
        """
        By calling this method we construct a new callable.

        This allows use to create an intermediate callable
        alongside with the arguments that were used during the curring.
        """
        new_pos_args = self._reduce_positional_args(reduced_args)
        new_named_args = self._reduce_named_args(reduced_args)
        return self.apply_new_args(new_pos_args + new_named_args)

    def _reduce_positional_args(
        self, reduced_args: List[_FuncArg],
>>>>>>> 2db041ca
    ) -> List[_FuncArg]:
        callee_args = list(filter(
            lambda name: name[0] is None,
            applied_args,
        ))

        new_function_args = []
        for ind, frg in enumerate(_FuncArg.from_callable(self._case_function)):
            if frg.kind in self._positional_kinds and ind < len(callee_args):
                new_function_args.append(frg)
        return new_function_args

<<<<<<< HEAD
    def _applied_named_args(
        self,
        applied_args: List[_FuncArg],
=======
    def _reduce_named_args(
        self, reduced_args: List[_FuncArg],
>>>>>>> 2db041ca
    ) -> List[_FuncArg]:
        callee_args = list(filter(
            lambda name: name[0] is not None,
            applied_args,
        ))

        new_function_args = []
        for frg in _FuncArg.from_callable(self._case_function):
            has_named_arg_def = any(
                # Argument can either be used as a named argument
                # or passed to `**kwrgs` if it exists.
                frg.name == rdc.name or frg.kind == ARG_STAR2
                for rdc in callee_args
            )
            if callee_args and has_named_arg_def:
                new_function_args.append(frg)
        return new_function_args
<<<<<<< HEAD


class _Functions(object):
    def __init__(
        self,
        original: CallableType,
        intermediate: CallableType,
    ) -> None:
        self._original = original
        self._intermediate = intermediate

    def diff(self) -> CallableType:
        intermediate = Counter(
            arg.name for arg in _FuncArg.from_callable(self._intermediate)
        )

        seen_args: DefaultDict[Optional[str], int] = defaultdict(int)
        new_function_args = []

        for arg in _FuncArg.from_callable(self._original):
            should_be_copied = (
                arg.kind in {ARG_STAR, ARG_STAR2} or
                arg.name not in intermediate or
                # We need to count seen args, because python3.8
                # has pos_only_args, all their names are `None`.
                (not arg.name and seen_args[arg.name] < intermediate[arg.name])
            )
            if should_be_copied:
                new_function_args.append(arg)
                seen_args[arg.name] += 1

        return _Intermediate(self._original).build_callable_type(
            new_function_args,
        )


def _analyze_function_call(
    function: FunctionLike,
    args: List[_FuncArg],
    ctx: FunctionContext,
    *,
    show_errors: bool,
) -> Optional[CallableType]:
    checker = ctx.api.expr_checker  # type: ignore
    messages = checker.msg if show_errors else checker.msg.clean_copy()
    return_type, checked_function = checker.check_call(
        function,
        [arg.expression(ctx.context) for arg in args],
        [_KIND_MAPPING.get(arg.kind, arg.kind) for arg in args],
        ctx.context,
        [arg.name for arg in args],
        arg_messages=messages,
    )
    if not show_errors and messages.is_errors():
        return None
    return checked_function
=======
>>>>>>> 2db041ca


class CurryFunctionReducer(object):
    """
    Helper object to work with curring.

    Here's a quick overview of things that is going on inside:

    1. Firstly we create intermediate callable that represents a subset
       of argument that are passed with the ``curry`` call
    2. Then, we run typechecking on this intermediate function
       and passed arguments to make sure that everything is correct
    3. Then, we substract intermediate arguments from the passed function
    4. Finally we run type substitution on newly created final function
       to replace generic vars we already know to make sure
       that everything still works and the number of type vars is reduced

    This plugin requires several things:

    - One should now how ``ExpressionChecker`` from ``mypy`` works
    - What ``FunctionLike`` is
    - How kinds work in type checking
    - What ``map_actuals_to_formals`` is
    - How contraints work

    That's not an easy plugin to work with.
    """

    def __init__(
        self,
        default_return_type: FunctionLike,
        original: FunctionLike,
        applied_args: List[_FuncArg],
        ctx: FunctionContext,
    ) -> None:
        """
        Saving the things we need.

        Args:
            default_return_type: default callable type got by ``mypy``.
            original: passed function to be curried.
            applied_args: arguments that are already provided in the defition.
            ctx: plugin hook context provided by ``mypy``.

        """
        self._default_return_type = default_return_type
<<<<<<< HEAD
        self._original = original
        self._applied_args = applied_args
        self._ctx = ctx

        self._case_functions: List[CallableType] = []
        self._fallbacks: List[CallableType] = []
=======
        self._original_function = original_function
        self._intermediate_callable = copy(self._original_function)
        self._reduced_args = reduced_args
        self._ctx = ctx
>>>>>>> 2db041ca

    def new_partial(self) -> MypyType:
        """
        Creates new partial functions.

        Splits passed functions into ``case_function``
        where each overloaded spec is processed inducidually.
        Then we combine everything back together removing unfit parts.
        """
<<<<<<< HEAD
        for case_function in self._original.items():
            fallback, intermediate = self._create_intermediate(case_function)
            self._fallbacks.append(fallback)

            if intermediate:
                partial = self._create_partial_case(
                    case_function,
                    intermediate,
                    self._infer_constraints(fallback),
                )
                self._case_functions.append(partial)
        return self._create_new_partial()

    def _create_intermediate(
        self,
        case_function: CallableType,
    ) -> Tuple[CallableType, Optional[CallableType]]:
        intermediate = _Intermediate(
            case_function,
        ).build_callable_type(self._applied_args)
        return intermediate, _analyze_function_call(
            intermediate,
            self._applied_args,
            self._ctx,
            show_errors=False,
=======
        self._reduce_intemediate_callable()
        self._reduce_used_in_intermediate()
        return self._default_return_type

    def _reduce_intemediate_callable(self) -> None:
        arguments = _ArgumentReducer(self._intermediate_callable)
        self._intermediate_callable = self._analyze_call(
            arguments.reduce_existing_args(self._reduced_args),
            self._reduced_args,
>>>>>>> 2db041ca
        )

    def _infer_constraints(
        self,
        fallback: CallableType,
    ) -> _Constraints:
        """Creates mapping of ``typevar`` to real type that we already know."""
        checker = self._ctx.api.expr_checker  # type: ignore
        kinds = [arg.kind for arg in self._applied_args]
        exprs = [
            arg.expression(self._ctx.context)
            for arg in self._applied_args
        ]

        formal_to_actual = map_actuals_to_formals(
            kinds,
            [arg.name for arg in self._applied_args],
            fallback.arg_kinds,
            fallback.arg_names,
            lambda index: checker.accept(exprs[index]),
        )
        constraints = infer_constraints_for_callable(
            fallback,
            [arg.type for arg in self._applied_args],
            kinds,
            formal_to_actual,
        )
        return {
            constraint.type_var: constraint.target
            for constraint in constraints
        }

    def _create_partial_case(
        self,
        case_function: CallableType,
        intermediate: CallableType,
        constraints: _Constraints,
    ) -> CallableType:
        partial = cast(CallableType, expand_type(
            _Functions(case_function, intermediate).diff(),
            constraints,
        ))
        if case_function.is_generic():
            # We can deal with really different `case_function` over here.
            # The first one is regular `generic` function
            # that has variables and typevars in its spec.
            # In this case, we process `partial` the same way.
            # It should be generic also.
            #
            # The second possible type of `case_function` is pseudo-generic.
            # These are functions that contain typevars in its spec,
            # but variables are empty.
            # Probably these functions are already used in a generic context.
            # So, we ignore them and do not add variables back.
            #
            # Regular functions are also untouched by this.
            return detach_callable(partial)
        return partial.copy_modified(variables=[])

    def _create_new_partial(self) -> MypyType:
        """
        Creates a new partial function-like from set of callables.

        We also need fallbacks here, because sometimes
        there are no possible ways to create at least a single partial case.
        In this scenario we analyze the set of fallbacks
        and tell user what went wrong.
        """
        if not self._case_functions:
            _analyze_function_call(
                self._proper_type(self._fallbacks),
                self._applied_args,
                self._ctx,
                show_errors=True,
            )
            return self._default_return_type
        return self._proper_type(self._case_functions)

    def _proper_type(
        self,
        case_functions: List[CallableType],
    ) -> FunctionLike:
        if len(case_functions) == 1:
            return case_functions[0]
        return Overloaded(case_functions)


def get_callable_from_type(function_ctx: FunctionContext) -> MypyType:
    """
    Returns callable type from the context.

    There's why we need it:

    - We can use ``curry`` on real functions
    - We can use ``curry`` on ``@overload`` functions
    - We can use ``curry`` on instances with ``__call__``
    - We can use ``curry`` on ``Type`` types

    This function allows us to unify this process.
    We also need to disable errors, because we explicitly pass empty args.
    """
    checker = function_ctx.api.expr_checker  # type: ignore
    function_def = function_ctx.arg_types[0][0]

    checker.msg.disable_errors()
    _return_type, function_def = checker.check_call(
        function_def, [], [], function_ctx.context, [],
    )
    checker.msg.enable_errors()

    return function_def


def make_reduced_args(function_ctx: FunctionContext) -> List[_FuncArg]:
    """Utility to convert passed arguments from function to our format."""
    parts = zip(
        function_ctx.arg_names[1:],
        function_ctx.arg_types[1:],
        function_ctx.arg_kinds[1:],
    )

    reduced_args = []
    for names, types, kinds in parts:
        reduced_args.extend([
            _FuncArg(*part)
            for part in zip(names, types, kinds)
        ])
    return reduced_args<|MERGE_RESOLUTION|>--- conflicted
+++ resolved
@@ -1,6 +1,5 @@
 from collections import Counter, defaultdict, namedtuple
 from types import MappingProxyType
-<<<<<<< HEAD
 from typing import (
     ClassVar,
     DefaultDict,
@@ -11,9 +10,6 @@
     Tuple,
     cast,
 )
-=======
-from typing import ClassVar, DefaultDict, FrozenSet, List, Optional
->>>>>>> 2db041ca
 
 from mypy.argmap import map_actuals_to_formals
 from mypy.checker import detach_callable
@@ -90,46 +86,16 @@
         new_named_args = self._applied_named_args(applied_args)
         return self.with_signature(new_pos_args + new_named_args)
 
-    def with_signature(
-        self,
-        new_args: List[_FuncArg],
-        ret_type: Optional[MypyType] = None,
-        *,
-        skip_detach: bool = False,
-    ) -> CallableType:
-        new_callable = self._case_function.copy_modified(
+    def with_signature(self, new_args: List[_FuncArg]) -> CallableType:
+        return detach_callable(self._case_function.copy_modified(
             arg_names=[arg.name for arg in new_args],
             arg_types=[arg.type for arg in new_args],
             arg_kinds=[arg.kind for arg in new_args],
-<<<<<<< HEAD
-            ret_type=ret_type if ret_type else self._case_function.ret_type,
-        )
-        if skip_detach:
-            return new_callable
-        return detach_callable(new_callable)
+        ))
 
     def _applied_positional_args(
         self,
         applied_args: List[_FuncArg],
-=======
-        ))
-
-    def reduce_existing_args(
-        self, reduced_args: List[_FuncArg],
-    ) -> CallableType:
-        """
-        By calling this method we construct a new callable.
-
-        This allows use to create an intermediate callable
-        alongside with the arguments that were used during the curring.
-        """
-        new_pos_args = self._reduce_positional_args(reduced_args)
-        new_named_args = self._reduce_named_args(reduced_args)
-        return self.apply_new_args(new_pos_args + new_named_args)
-
-    def _reduce_positional_args(
-        self, reduced_args: List[_FuncArg],
->>>>>>> 2db041ca
     ) -> List[_FuncArg]:
         callee_args = list(filter(
             lambda name: name[0] is None,
@@ -142,14 +108,9 @@
                 new_function_args.append(frg)
         return new_function_args
 
-<<<<<<< HEAD
     def _applied_named_args(
         self,
         applied_args: List[_FuncArg],
-=======
-    def _reduce_named_args(
-        self, reduced_args: List[_FuncArg],
->>>>>>> 2db041ca
     ) -> List[_FuncArg]:
         callee_args = list(filter(
             lambda name: name[0] is not None,
@@ -167,7 +128,6 @@
             if callee_args and has_named_arg_def:
                 new_function_args.append(frg)
         return new_function_args
-<<<<<<< HEAD
 
 
 class _Functions(object):
@@ -224,8 +184,6 @@
     if not show_errors and messages.is_errors():
         return None
     return checked_function
-=======
->>>>>>> 2db041ca
 
 
 class CurryFunctionReducer(object):
@@ -272,19 +230,12 @@
 
         """
         self._default_return_type = default_return_type
-<<<<<<< HEAD
         self._original = original
         self._applied_args = applied_args
         self._ctx = ctx
 
         self._case_functions: List[CallableType] = []
         self._fallbacks: List[CallableType] = []
-=======
-        self._original_function = original_function
-        self._intermediate_callable = copy(self._original_function)
-        self._reduced_args = reduced_args
-        self._ctx = ctx
->>>>>>> 2db041ca
 
     def new_partial(self) -> MypyType:
         """
@@ -294,7 +245,6 @@
         where each overloaded spec is processed inducidually.
         Then we combine everything back together removing unfit parts.
         """
-<<<<<<< HEAD
         for case_function in self._original.items():
             fallback, intermediate = self._create_intermediate(case_function)
             self._fallbacks.append(fallback)
@@ -320,17 +270,6 @@
             self._applied_args,
             self._ctx,
             show_errors=False,
-=======
-        self._reduce_intemediate_callable()
-        self._reduce_used_in_intermediate()
-        return self._default_return_type
-
-    def _reduce_intemediate_callable(self) -> None:
-        arguments = _ArgumentReducer(self._intermediate_callable)
-        self._intermediate_callable = self._analyze_call(
-            arguments.reduce_existing_args(self._reduced_args),
-            self._reduced_args,
->>>>>>> 2db041ca
         )
 
     def _infer_constraints(
