--- conflicted
+++ resolved
@@ -7,7 +7,6 @@
 from returns.methods import gather
 
 
-<<<<<<< HEAD
 async def _helper_func1() -> str:
     return 'successful function'
 
@@ -33,22 +32,5 @@
     )
 ])
 def test_gather(containers, expected):
-=======
-@pytest.mark.parametrize(
-    ('containers', 'expected'),
-    [
-        (
-            (
-                Future.from_value(1),
-                FutureResult.from_value(2),
-                FutureResult.from_failure(None),
-            ),
-            (IO(1), IOResult.from_value(2), IOResult.from_failure(None)),
-        ),
-        ((), ()),
-    ],
-)
-async def test_gather(containers, expected):
->>>>>>> 5bab4bcd
     """Test partition function."""
     assert anyio.run(gather,containers) == expected